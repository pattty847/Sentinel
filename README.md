# Sentinel: GPU-Accelerated Trading Terminal

<<<<<<< HEAD
> This project is licensed under the GNU AGPL v3—open source with strong copyleft.
=======
> High-performance market analysis platform with sub-millisecond rendering
>>>>>>> 39baed1b

<p align="center">
  <img src="https://img.shields.io/badge/C%2B%2B-20-blue.svg" alt="C++20">
  <img src="https://img.shields.io/badge/Qt-6-green.svg" alt="Qt6">
  <img src="https://img.shields.io/badge/Architecture-GPU_Accelerated-purple" alt="GPU Accelerated">
  <img src="https://img.shields.io/badge/Platform-Cross_Platform-lightgrey.svg" alt="Cross-Platform">
  <img src="https://img.shields.io/badge/License-AGPL--3.0-blue" alt="License">
</p>

<div align="center">

**Real-time cryptocurrency market visualization with GPU-accelerated order book heatmaps**

**[🚀 Quick Start](#quick-start) • [⚡ Performance](#performance) • [🏗️ Architecture](#architecture) • [📚 Documentation](#documentation)**

</div>

---

## Screenshots

<table>
<tr>
<td width="50%">

**Liquidity Heatmap**
<img width="2559" height="1385" alt="image" src="https://github.com/user-attachments/assets/27a969f2-1a02-4e69-aee6-ff6b26411779" />

</td>
</tr>
</table>

---

## What is Sentinel?

Sentinel is a high-performance trading terminal built with modern C++20 and Qt 6, demonstrating professional-grade architecture patterns and GPU-accelerated visualization. It processes live cryptocurrency market data from Coinbase Advanced Trade API and renders order book heatmaps with multi-timeframe aggregation at institutional-grade speeds.

Built to showcase:
- **Production-Ready Performance**: Sub-millisecond rendering with GPU acceleration
- **Modern C++20 Patterns**: Concepts, ranges, RAII, and zero-allocation hot paths
- **Clean Architecture**: Strict separation between core business logic and presentation layers
- **Cross-Platform Excellence**: Native GPU backends on Windows (D3D11), macOS (Metal), and Linux (OpenGL)

---

## Performance

### Rendering Metrics

| Metric | Before Optimization | After GPU Acceleration | Improvement |
|--------|---------------------|------------------------|-------------|
| **Paint Time** | ~1,500 ms | 0.7–1.7 ms | **2,000x faster** |
| **Cache Lookup** | ~1,100,000 µs | 20–130 µs | **10,000x faster** |
| **Slice Coverage** | 8–9 time slices | 54+ time slices | **6x more data** |
| **Frame Rate** | Constant stalls | 28–30 Hz stable | **Smooth 30 FPS** |
| **Cell Rendering** | N/A | 6,000+ cells/frame | **Zero stalls** |

### System Efficiency

- **CPU Temperature**: 70°C → 45–55°C (24% reduction)
- **GPU Utilization**: 0% → 15–30% (proper hardware acceleration)
- **Memory**: Lock-free pipelines, zero malloc in hot paths
- **Latency**: Non-blocking async snapshot handoff between threads

### GPU Backend Selection

Platform-optimized rendering backends automatically selected in `main.cpp`:

```cpp
#ifdef Q_OS_WIN
    qputenv("QSG_RHI_BACKEND", "d3d11");    // Windows: Direct3D 11
#elif defined(Q_OS_MACOS)
    qputenv("QSG_RHI_BACKEND", "metal");    // macOS: Metal
#else
    qputenv("QSG_RHI_BACKEND", "opengl");   // Linux: OpenGL
#endif
```

---

## Key Features

### Market Visualization
- **Order Book Heatmap**: Real-time liquidity visualization with temporal intensity decay
- **Multi-Timeframe Aggregation**: 100ms to 10s temporal bucketing for pattern recognition
- **Volume-at-Price Analysis**: Dense price-level depth visualization
- **O(1) Order Book**: 5M+ price level capacity with constant-time lookups

### Technical Architecture
- **GPU-Accelerated Rendering**: Qt Scene Graph with platform-native backends (Metal/D3D11/OpenGL)
- **Append-Only Scene Graph**: Incremental updates, no full rebuilds
- **Lock-Free Data Pipelines**: SPSC queues for zero-contention cross-thread communication
- **Async Snapshot Handoff**: Non-blocking data transfer between processing and render threads
- **Chunked Geometry**: Overcomes ANGLE vertex limits on Windows (fixes rendering artifacts)

### Cross-Platform Support
- **Windows**: Direct3D 11 backend, MSYS2/MinGW build chain
- **macOS**: Metal backend, Clang toolchain
- **Linux**: OpenGL backend, GCC toolchain
- **CMake Presets**: One-command configuration and build per platform

---

## Architecture

Sentinel follows a strict modular architecture with three primary layers:

### Core Layer (`libs/core`)
Pure C++20 business logic with **zero Qt dependencies** (QtCore only for types):
- **Market Data Pipeline**: WebSocket transport, message dispatch, authentication, caching
- **Order Book Engine**: O(1) lookup with 5M price level capacity
- **Time Series Engine**: Multi-timeframe aggregation (100ms to 10s)
- **Performance Monitor**: Unified latency and throughput tracking

### GUI Layer (`libs/gui`)
Qt-based adapters and rendering strategies:
- **UnifiedGridRenderer**: Facade for GPU-accelerated scene graph rendering
- **DataProcessor**: Snapshot publisher on worker thread, async handoff to renderer
- **Render Strategies**: Pluggable visualization modes (Heatmap, Candles, Trade Flow)
- **QML Integration**: Declarative UI with C++ backend bindings

### App Layer (`apps/`)
Minimal bootstrap entry points:
- **sentinel_gui**: Main trading terminal application
- **stream_cli**: Headless market data streaming utility

### Design Principles

- **Separation of Concerns**: Core has no GUI dependencies; GUI contains no business logic
- **Strategy Pattern**: Pluggable rendering strategies for extensibility
- **RAII + Smart Pointers**: Automatic resource management, no manual memory handling
- **500 LOC Limit**: Enforced file size limit prevents monolithic classes

For detailed component diagrams and data flow, see **[Architecture Document](docs/ARCHITECTURE.md)**.

---

## Quick Start

### Prerequisites

<details>
<summary><strong>macOS</strong></summary>

```bash
xcode-select --install
brew install qt cmake ninja
```
</details>

<details>
<summary><strong>Linux (Ubuntu/Debian)</strong></summary>

```bash
sudo apt update
sudo apt install build-essential cmake ninja-build qt6-base-dev \
    qt6-declarative-dev libgl1-mesa-dev libssl-dev
```
</details>

<details>
<summary><strong>Windows</strong></summary>

- Install [MSYS2](https://www.msys2.org/)
- Install [Qt 6.5+](https://www.qt.io/download-qt-installer)
- In MSYS2 terminal:
```bash
pacman -S cmake ninja mingw-w64-x86_64-gcc
```
</details>

### Build & Run

```bash
# Clone repository
git clone https://github.com/pattty847/Sentinel.git
cd Sentinel

# Configure (choose your platform preset)
cmake --preset mac-clang      # macOS
cmake --preset linux-gcc      # Linux
cmake --preset windows-mingw  # Windows

# Build with all CPU cores
cmake --build --preset mac-clang -j$(sysctl -n hw.ncpu)      # macOS
cmake --build --preset linux-gcc -j$(nproc)                  # Linux
cmake --build --preset windows-mingw -j$(nproc)              # Windows

# Run tests
cd build-mac-clang && ctest --output-on-failure

# Launch GUI
./build-mac-clang/apps/sentinel_gui/sentinel_gui       # macOS/Linux
./build-windows-mingw/apps/sentinel_gui/sentinel_gui   # Windows
```

### Configuration

Create `key.json` in the project root with your Coinbase Advanced Trade API credentials:

```json
{
  "key": "organizations/YOUR_ORG/apiKeys/YOUR_KEY_ID",
  "secret": "-----BEGIN EC PRIVATE KEY-----\nYOUR_PRIVATE_KEY\n-----END EC PRIVATE KEY-----\n"
}
```

> **Note**: Get API keys from [Coinbase Cloud](https://cloud.coinbase.com/)

### Logging

Control log verbosity using Qt's categorized logging system. See **[Logging Guide](docs/LOGGING_GUIDE.md)** for details.

```bash
# Production: minimal output
export QT_LOGGING_RULES="*.debug=false"

# Debug rendering performance
export QT_LOGGING_RULES="sentinel.render=true;sentinel.render.debug=true"

# Debug data processing
export QT_LOGGING_RULES="sentinel.data=true;sentinel.data.debug=true"
```

---

## Documentation

- **[Architecture](docs/ARCHITECTURE.md)**: System design, components, and data flow
- **[Logging Guide](docs/LOGGING_GUIDE.md)**: Categorized logging system usage
- **[Code Analysis Tools](scripts/README_CODE_ANALYSIS.md)**: Function extraction and overview utilities
- **[Coinbase WebSocket API](https://docs.cloud.coinbase.com/exchange/docs/websocket-overview)**: Official API reference
- **[Qt Scene Graph](https://doc.qt.io/qt-6/qtquick-visualcanvas-scenegraph.html)**: GPU rendering technology

---

## Contributing

We follow modern C++20 best practices and enforce strict quality standards:

### Code Standards
- **C++20 Standard**: Use concepts, ranges, structured bindings, and smart pointers
- **RAII Everywhere**: No manual resource management
- **Lock-Free Hot Paths**: Zero malloc/contention in rendering and data processing loops
- **500 LOC Limit**: Files over 450 lines require justification; 500+ triggers mandatory refactor
- **Separation of Concerns**: Business logic in `core`, GUI adapters in `gui`, apps are thin shells

### Contribution Workflow

1. **Fork & Branch**: Create a feature branch from `main`
2. **Code**: Follow existing patterns and file organization
3. **Test**: Ensure all tests pass
   ```bash
   cd build-<platform>
   ctest --output-on-failure
   ```
4. **Build**: Verify clean builds on your platform
5. **PR**: Submit with clear description of changes and performance impact (if applicable)

### Recent Achievements

Major refactors that improved performance by orders of magnitude:

- ✅ **GPU Acceleration**: Append-only scene graph rendering (2,000x paint speedup)
- ✅ **Async Snapshots**: Non-blocking handoff between data processor and renderer
- ✅ **Chunked Geometry**: Fixed Windows ANGLE vertex limit (eliminated rendering artifacts)
- ✅ **Platform Backends**: Native D3D11/Metal/OpenGL selection per OS
- ✅ **Lifecycle Management**: Graceful shutdown, thread cleanup, no QThread warnings

---

## License

Licensed under **GNU Affero General Public License v3.0 (AGPL-3.0)**.

This ensures that any network service built with Sentinel must also be open-sourced.

See [LICENSE](LICENSE) for full terms.

---

<div align="center">

**Built for institutional-grade market analysis**

*Sub-millisecond rendering • Lock-free pipelines • GPU acceleration*

</div><|MERGE_RESOLUTION|>--- conflicted
+++ resolved
@@ -1,10 +1,7 @@
 # Sentinel: GPU-Accelerated Trading Terminal
 
-<<<<<<< HEAD
+> High-performance market analysis platform with sub-millisecond rendering  
 > This project is licensed under the GNU AGPL v3—open source with strong copyleft.
-=======
-> High-performance market analysis platform with sub-millisecond rendering
->>>>>>> 39baed1b
 
 <p align="center">
   <img src="https://img.shields.io/badge/C%2B%2B-20-blue.svg" alt="C++20">
